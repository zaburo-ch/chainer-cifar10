# Cifar10Net with Chainer

## Requirement

- [Chainer](http://chainer.org)
    - `$ git clone https://github.com/pfnet/chainer.git`
    - `$ cd chainer; python setup.py install`
    - `$ pip install chainer-cuda-deps`
- progressbar2
    - `$ pip install progressbar2`

## Download Cifar10 Dataset

```
$ bash download.sh
```

## Create Dataset

```
$ python dataset.py
```

## Start Training

```
$ python train.py
```

See the help messages with --help option for details.

You can choose model file to be trained from models dir. Cifar10, Network In Network (NIN), and VGG-net (with some variants) are already prepared. The architecture of VGG_mini is derived from [here](https://github.com/nagadomi/kaggle-cifar10-torch7). The original paper of VGG-net is found in [here](http://arxiv.org/pdf/1409.1556.pdf).

## Models

- There are four types of base architectures
    - Cifar10
    - NIN (Network In Network)
    - VGG (similar to original VGG-net)
    - VGG_mini (same as [nagadomi](https://github.com/nagadomi/kaggle-cifar10-torch7)'s model)
- Variants are different at Batch Normalization and Parameterized ReLU
    - BN: Batch Normalization for first two blocks of convolutional layer
    - ABN: Batch Normalization for all convolutional layers
    - PReLU: Parameterized ReLU for all activation functions

- VGG_mini_PReLU didn't perform well
<<<<<<< HEAD
- Default setting (`$ python train.py`) is VGG_mini_ABN, and it performed the below result (89.24% accuracy at epoch 100):
=======
- Default setting (`$ python train.py`) is VGG_mini_ABN, and it performed the below result (92.28% accuracy at epoch 150):
>>>>>>> 449c55f2

![loss curve](loss.jpg)

I don't know why but `chainer.functions.accuracy` function returns a little better value. So I tested experimental results with `test.py`.

## Test

```
$ python test.py --eval normal \
--model results/VGG_mini_ABN/VGG_mini_ABN.py \
--param results/VGG_mini_ABN/VGG_mini_ABN_Adam_epoch_100.chainermodel \
--norm 0 --batchsize 128 --gpu 0
```

## Draw Loss Curve

```
$ python draw_loss.py --logfile log.txt --outfile log.jpg
```

### TIPS:

- The label vector will be passed to softmax_cross_entropy should be in shape (N,). (N, 1) causes divergence of weights.
- If `model.to_cpu()` and `model.to_gpu()` are called during training, test scores are fixed and never updated.<|MERGE_RESOLUTION|>--- conflicted
+++ resolved
@@ -44,11 +44,7 @@
     - PReLU: Parameterized ReLU for all activation functions
 
 - VGG_mini_PReLU didn't perform well
-<<<<<<< HEAD
-- Default setting (`$ python train.py`) is VGG_mini_ABN, and it performed the below result (89.24% accuracy at epoch 100):
-=======
 - Default setting (`$ python train.py`) is VGG_mini_ABN, and it performed the below result (92.28% accuracy at epoch 150):
->>>>>>> 449c55f2
 
 ![loss curve](loss.jpg)
 
